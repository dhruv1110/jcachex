import org.jreleaser.model.Active

plugins {
    id("java")
    id("org.jetbrains.kotlin.jvm") version "1.9.22" apply false
    id("io.gitlab.arturbosch.detekt") version "1.23.5" apply false
    id("org.jlleitschuh.gradle.ktlint") version "12.1.0" apply false
    id("jacoco")
    id("maven-publish")
    id("signing")

    id("org.jreleaser") version "1.18.0"
    id("org.jetbrains.dokka") version "1.9.10" apply false
}

group = "io.github.dhruv1110"
version = "0.1.0-SNAPSHOT"

allprojects {
    repositories {
        mavenCentral()
    }
}

// JReleaser configuration is in jreleaser.yml

subprojects {
    apply(plugin = "java")
    apply(plugin = "jacoco")
    apply(plugin = "org.jlleitschuh.gradle.ktlint")
    apply(plugin = "io.gitlab.arturbosch.detekt")
    apply(plugin = "maven-publish")
    apply(plugin = "signing")
    apply(plugin = "org.jetbrains.dokka")

    repositories {
        mavenCentral()
    }

    java {
        sourceCompatibility = JavaVersion.VERSION_1_8
        targetCompatibility = JavaVersion.VERSION_1_8
        withSourcesJar()
        withJavadocJar()
    }

    // Publishing configuration
    publishing {
        publications {
            create<MavenPublication>("maven") {
                from(components["java"])

                pom {
                    name.set("JCacheX - ${project.name}")
                    description.set("High-performance caching library for Java and Kotlin applications")
                    url.set("https://github.com/dhruv1110/JCacheX")

                    licenses {
                        license {
                            name.set("MIT License")
                            url.set("https://opensource.org/licenses/MIT")
                        }
                    }

                    developers {
                        developer {
                            id.set("dhruv1110")
                            name.set("dhruv1110")
                            email.set("dhruv1110@users.noreply.github.com") // Update with your email
                        }
                    }

                    scm {
                        connection.set("scm:git:git://github.com/dhruv1110/JCacheX.git")
                        developerConnection.set("scm:git:ssh://github.com/dhruv1110/JCacheX.git")
                        url.set("https://github.com/dhruv1110/JCacheX")
                    }

                    issueManagement {
                        system.set("GitHub")
                        url.set("https://github.com/dhruv1110/JCacheX/issues")
                    }
                }
            }
        }

        repositories {
            maven {
                url = layout.buildDirectory.dir("staging-deploy").get().asFile.toURI()
            }
        }
    }

<<<<<<< HEAD
        // Signing configuration - JReleaser will handle signing, but we need this for local staging
=======
    // Signing configuration - JReleaser will handle signing, but we need this for local staging
>>>>>>> dbc15926
    signing {
        useGpgCmd()
        // Only sign when running in CI or when explicitly requested
        isRequired = false

        // Check if we're in CI environment or signing is explicitly requested
        if (System.getenv("GITHUB_ACTIONS") != null || project.hasProperty("sign")) {
            sign(publishing.publications["maven"])
        }
    }

    tasks.withType<Test> {
        useJUnitPlatform()
        testLogging {
            events("passed", "skipped", "failed")
        }
        finalizedBy(tasks.jacocoTestReport)
    }

    tasks.jacocoTestReport {
        dependsOn(tasks.test)
        reports {
            xml.required.set(true)
            html.required.set(true)
            csv.required.set(false)
        }
        finalizedBy(tasks.jacocoTestCoverageVerification)
    }

    tasks.jacocoTestCoverageVerification {
        violationRules {
            rule {
                limit {
                    minimum = "0.6".toBigDecimal()
                }
            }
        }
    }

    tasks.check {
        dependsOn(tasks.jacocoTestCoverageVerification)
    }

    afterEvaluate {
        if (plugins.hasPlugin("io.gitlab.arturbosch.detekt")) {
            configure<io.gitlab.arturbosch.detekt.extensions.DetektExtension> {
                buildUponDefaultConfig = true
                config.setFrom(files("${rootProject.projectDir}/config/detekt/detekt.yml"))
                baseline = file("${rootProject.projectDir}/config/detekt/baseline.xml")
            }

            tasks.withType<io.gitlab.arturbosch.detekt.Detekt>().configureEach {
                jvmTarget = "1.8"
                reports {
                    html.required.set(true)
                    xml.required.set(true)
                    txt.required.set(false)
                    sarif.required.set(true)
                    md.required.set(true)
                }
            }
        }
    }

    tasks.withType<org.jetbrains.kotlin.gradle.tasks.KotlinCompile>().configureEach {
        kotlinOptions {
            jvmTarget = "1.8"
        }
    }

    // Documentation tasks
    tasks.withType<Javadoc> {
        options {
            (this as StandardJavadocDocletOptions).apply {
                addBooleanOption("html5", true)
                addStringOption("Xdoclint:none", "-quiet")
                links("https://docs.oracle.com/javase/8/docs/api/")
                windowTitle = "JCacheX ${project.name} API"
                docTitle = "JCacheX ${project.name} API"
                header = "<b>JCacheX ${project.name}</b>"
                bottom = "Copyright © 2024 dhruv1110. All rights reserved."
            }
        }
        isFailOnError = false
    }

    // Simple Dokka configuration for Kotlin projects
    afterEvaluate {
        if (plugins.hasPlugin("org.jetbrains.kotlin.jvm") && plugins.hasPlugin("org.jetbrains.dokka")) {
            tasks.findByName("dokkaHtml")?.apply {
                // Basic dokka configuration - can be expanded later
            }
        }
    }

    // Documentation coverage task
    tasks.register("documentationCoverage") {
        group = "documentation"
        description = "Generates documentation coverage report"

        doLast {
            val sourceFiles = mutableListOf<File>()
            val documentedFiles = mutableListOf<File>()

            // Check Java files
            fileTree("src/main/java").matching {
                include("**/*.java")
            }.forEach { file ->
                sourceFiles.add(file)
                val content = file.readText()
                if (content.contains("/**") || content.contains("* ")) {
                    documentedFiles.add(file)
                }
            }

            // Check Kotlin files
            if (file("src/main/kotlin").exists()) {
                fileTree("src/main/kotlin").matching {
                    include("**/*.kt")
                }.forEach { file ->
                    sourceFiles.add(file)
                    val content = file.readText()
                    if (content.contains("/**") || content.contains("* ")) {
                        documentedFiles.add(file)
                    }
                }
            }

            val coverage = if (sourceFiles.isNotEmpty()) {
                (documentedFiles.size.toDouble() / sourceFiles.size.toDouble()) * 100
            } else {
                100.0
            }

            println("Documentation Coverage for ${project.name}:")
            println("  Total files: ${sourceFiles.size}")
            println("  Documented files: ${documentedFiles.size}")
            println("  Coverage: %.2f%%".format(coverage))

            // Write coverage report
            val reportDir = file("build/reports/documentation")
            reportDir.mkdirs()
            val reportFile = reportDir.resolve("coverage.txt")
            val currentTime = System.currentTimeMillis().toString()
            reportFile.writeText("""
                Documentation Coverage Report for ${project.name}
                Generated: $currentTime

                Summary:
                  Total source files: ${sourceFiles.size}
                  Documented files: ${documentedFiles.size}
                  Coverage: %.2f%%

                Undocumented files:
                ${sourceFiles.subtract(documentedFiles.toSet()).joinToString("\n") { "  - ${it.relativeTo(projectDir)}" }}
            """.trimIndent().format(coverage))

            println("Documentation coverage report written to: ${reportFile.relativeTo(rootDir)}")
        }
    }
}

// Root-level documentation tasks
tasks.register("allDocumentationCoverage") {
    group = "documentation"
    description = "Generates documentation coverage report for all modules"
    dependsOn(subprojects.map { it.tasks.named("documentationCoverage") })

    doLast {
        println("\n=== Overall Documentation Coverage Summary ===")
        subprojects.forEach { subproject ->
            val reportFile = subproject.file("build/reports/documentation/coverage.txt")
            if (reportFile.exists()) {
                val content = reportFile.readText()
                val coverageMatch = Regex("Coverage: ([0-9.]+)%").find(content)
                val coverage = coverageMatch?.groupValues?.get(1) ?: "N/A"
                println("${subproject.name}: $coverage%")
            }
        }
        println("==============================================\n")
    }
}

tasks.register("generateAllDocs") {
    group = "documentation"
    description = "Generates documentation for all modules"
    dependsOn(subprojects.map { it.tasks.named("javadoc") })

    if (subprojects.any { it.plugins.hasPlugin("org.jetbrains.kotlin.jvm") }) {
        dependsOn(subprojects.map {
            try { it.tasks.named("dokkaHtml") } catch (e: Exception) { null }
        }.filterNotNull())
    }
}

project(":jcachex-core") {

    dependencies {

        // Testing
        testImplementation("org.junit.jupiter:junit-jupiter:5.10.1")
        testImplementation("org.mockito:mockito-core:4.11.0") {
            // Force version to maintain Java 8 compatibility
            version {
                strictly("4.11.0")
            }
        }
    }

    // Force Mockito version for Java 8 compatibility
    configurations.all {
        resolutionStrategy {
            force("org.mockito:mockito-core:4.11.0")
            force("org.mockito:mockito-junit-jupiter:4.11.0")
        }
    }
}

project(":jcachex-kotlin") {
    apply(plugin = "org.jetbrains.kotlin.jvm")

    dependencies {
        implementation(project(":jcachex-core"))
        implementation("org.jetbrains.kotlin:kotlin-stdlib")
        implementation("org.jetbrains.kotlin:kotlin-reflect")
        implementation("org.jetbrains.kotlinx:kotlinx-coroutines-core:1.7.3")

        // Testing
        testImplementation("org.jetbrains.kotlin:kotlin-test")
        testImplementation("org.junit.jupiter:junit-jupiter:5.10.1")
        testImplementation("org.mockito:mockito-core:4.11.0") {
            version {
                strictly("4.11.0")
            }
        }
        testImplementation("org.mockito.kotlin:mockito-kotlin:4.1.0")
    }

    // Force Mockito version for Java 8 compatibility
    configurations.all {
        resolutionStrategy {
            force("org.mockito:mockito-core:4.11.0")
            force("org.mockito:mockito-junit-jupiter:4.11.0")
        }
    }
}

project(":jcachex-spring") {
    apply(plugin = "org.jetbrains.kotlin.jvm")

    dependencies {
        implementation(project(":jcachex-core"))
        implementation("org.jetbrains.kotlin:kotlin-stdlib")
        implementation("org.jetbrains.kotlin:kotlin-reflect")
        implementation("org.springframework.boot:spring-boot-starter:2.7.18")
        implementation("org.springframework.boot:spring-boot-configuration-processor:2.7.18")

        // Testing
        testImplementation("org.jetbrains.kotlin:kotlin-test")
        testImplementation("org.junit.jupiter:junit-jupiter:5.10.1")
        testImplementation("org.springframework.boot:spring-boot-starter-test:2.7.18")
        testImplementation("org.mockito:mockito-core:4.11.0") {
            version {
                strictly("4.11.0")
            }
        }
        testImplementation("org.mockito.kotlin:mockito-kotlin:4.1.0")
    }

    // Force Mockito version for Java 8 compatibility
    configurations.all {
        resolutionStrategy {
            force("org.mockito:mockito-core:4.11.0")
            force("org.mockito:mockito-junit-jupiter:4.11.0")
        }
    }
}<|MERGE_RESOLUTION|>--- conflicted
+++ resolved
@@ -91,11 +91,7 @@
         }
     }
 
-<<<<<<< HEAD
-        // Signing configuration - JReleaser will handle signing, but we need this for local staging
-=======
     // Signing configuration - JReleaser will handle signing, but we need this for local staging
->>>>>>> dbc15926
     signing {
         useGpgCmd()
         // Only sign when running in CI or when explicitly requested
