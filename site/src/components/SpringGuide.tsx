import React from 'react';
<<<<<<< HEAD
import { useVersion, useTabState } from '../hooks';
=======
import { useVersion, useTabState, useSEO } from '../hooks';
>>>>>>> a2637c9f
import { SPRING_USAGE } from '../constants';
import { Section, Grid, FeatureCard, InstallationGuide, Badge } from './common';
import { MetaTags } from './SEO';
import CodeTabs from './CodeTabs';
import { CodeTab, Feature, Resource } from '../types';


const SpringGuide: React.FC = () => {
    const { version } = useVersion();
    const { activeTab, setActiveTab } = useTabState('maven');
<<<<<<< HEAD

    // Default SEO data for Spring guide
    const seoData = {
        title: 'Spring Boot Integration Guide - JCacheX',
        description: 'Complete guide to integrating JCacheX with Spring Boot applications. Auto-configuration, annotations, health checks, and monitoring.',
        keywords: ['Spring Boot cache', 'JCacheX Spring', 'Spring cache integration', 'Spring Boot starter', 'cache annotations'],
        canonical: 'https://dhruv1110.github.io/jcachex/spring'
    };
=======
    const { getCurrentPageSEO } = useSEO();
    const seoData = getCurrentPageSEO();
>>>>>>> a2637c9f

    const setupTabs: CodeTab[] = [
        {
            id: 'maven',
            label: 'Maven',
            language: 'xml',
            code: `<dependencies>
    <!-- JCacheX Spring Boot Starter -->
    <dependency>
        <groupId>io.github.dhruv1110</groupId>
        <artifactId>jcachex-spring-boot-starter</artifactId>
        <version>${version}</version>
    </dependency>

    <!-- Spring Boot Starter Web -->
    <dependency>
        <groupId>org.springframework.boot</groupId>
        <artifactId>spring-boot-starter-web</artifactId>
    </dependency>

    <!-- Spring Boot Starter Actuator (Optional) -->
    <dependency>
        <groupId>org.springframework.boot</groupId>
        <artifactId>spring-boot-starter-actuator</artifactId>
    </dependency>
</dependencies>`
        },
        {
            id: 'gradle',
            label: 'Gradle',
            language: 'gradle',
            code: `dependencies {
    // JCacheX Spring Boot Starter
    implementation 'io.github.dhruv1110:jcachex-spring-boot-starter:${version}'

    // Spring Boot Starter Web
    implementation 'org.springframework.boot:spring-boot-starter-web'

    // Spring Boot Starter Actuator (Optional)
    implementation 'org.springframework.boot:spring-boot-starter-actuator'
}`
        }
    ];

    const configTabs: CodeTab[] = [
        {
            id: 'yaml',
            label: 'application.yml',
            language: 'yaml',
            code: `# JCacheX Configuration
jcachex:
  enabled: true
  auto-create-caches: true
  enable-statistics: true
  enable-jmx: true

  # Default cache configuration
  default:
    maximum-size: 1000
    expire-after-write-seconds: 1800  # 30 minutes
    expire-after-access-seconds: 900  # 15 minutes
    eviction-strategy: LRU
    record-stats: true

  # Named cache configurations
  caches:
    users:
      maximum-size: 5000
      expire-after-write-seconds: 3600  # 1 hour
      eviction-strategy: LFU
      record-stats: true

    products:
      maximum-size: 10000
      expire-after-write-seconds: 7200  # 2 hours
      eviction-strategy: LRU

    sessions:
      maximum-size: 50000
      expire-after-access-seconds: 1800  # 30 minutes
      eviction-strategy: FIFO

# Spring Boot Actuator Configuration
management:
  endpoints:
    web:
      exposure:
        include: health,info,metrics,caches,jcachex
  endpoint:
    health:
      show-details: always
    caches:
      enabled: true

# Application Configuration
spring:
  application:
    name: jcachex-spring-demo
  cache:
    type: jcachex  # Use JCacheX as the cache provider`
        },
        {
            id: 'properties',
            label: 'application.properties',
            language: 'properties',
            code: `# JCacheX Configuration
jcachex.enabled=true
jcachex.auto-create-caches=true
jcachex.enable-statistics=true
jcachex.enable-jmx=true

# Default cache configuration
jcachex.default.maximum-size=1000
jcachex.default.expire-after-write-seconds=1800
jcachex.default.expire-after-access-seconds=900
jcachex.default.eviction-strategy=LRU
jcachex.default.record-stats=true

# Named cache configurations
jcachex.caches.users.maximum-size=5000
jcachex.caches.users.expire-after-write-seconds=3600
jcachex.caches.users.eviction-strategy=LFU
jcachex.caches.users.record-stats=true

jcachex.caches.products.maximum-size=10000
jcachex.caches.products.expire-after-write-seconds=7200
jcachex.caches.products.eviction-strategy=LRU

# Spring Boot Actuator
management.endpoints.web.exposure.include=health,info,metrics,caches,jcachex
management.endpoint.health.show-details=always
management.endpoint.caches.enabled=true

# Application
spring.application.name=jcachex-spring-demo
spring.cache.type=jcachex`
        }
    ];

    const annotationTabs: CodeTab[] = [
        {
            id: 'service',
            label: 'Service Layer',
            language: 'java',
            code: `@Service
@Transactional
public class UserService {

    private static final Logger log = LoggerFactory.getLogger(UserService.class);

    @Autowired
    private UserRepository userRepository;

    // Basic caching with default configuration
    @JCacheXCacheable(cacheName = "users")
    public User findById(Long id) {
        log.info("Loading user from database: {}", id);
        return userRepository.findById(id)
            .orElseThrow(() -> new UserNotFoundException("User not found: " + id));
    }

    // Custom cache configuration
    @JCacheXCacheable(
        cacheName = "userProfiles",
        expireAfterWrite = 30,
        expireAfterWriteUnit = TimeUnit.MINUTES
    )
    public UserProfile getUserProfile(String userId) {
        log.info("Building user profile for: {}", userId);
        return buildUserProfile(userId);
    }

    // Cache eviction
    @JCacheXCacheEvict(cacheName = "users")
    public User updateUser(Long id, UserUpdateRequest request) {
        User user = findById(id);
        user.setName(request.getName());
        user.setEmail(request.getEmail());
        return userRepository.save(user);
    }

    // Clear all cache entries
    @JCacheXCacheEvict(cacheName = "users", allEntries = true)
    public void clearAllUsers() {
        log.info("Clearing all user caches");
        userRepository.deleteAll();
    }
}`
        },
        {
            id: 'controller',
            label: 'REST Controller',
            language: 'java',
            code: `@RestController
@RequestMapping("/api/users")
public class UserController {

    @Autowired
    private UserService userService;

    @GetMapping("/{id}")
    public ResponseEntity<User> getUser(@PathVariable Long id) {
        User user = userService.findById(id);
        return ResponseEntity.ok(user);
    }

    @GetMapping("/{id}/profile")
    public ResponseEntity<UserProfile> getUserProfile(@PathVariable String id) {
        UserProfile profile = userService.getUserProfile(id);
        return ResponseEntity.ok(profile);
    }

    @PutMapping("/{id}")
    public ResponseEntity<User> updateUser(@PathVariable Long id, @RequestBody UserUpdateRequest request) {
        User user = userService.updateUser(id, request);
        return ResponseEntity.ok(user);
    }

    @DeleteMapping("/cache")
    public ResponseEntity<Void> clearCache() {
        userService.clearAllUsers();
        return ResponseEntity.ok().build();
    }
}`
        },
        {
            id: 'config',
            label: 'Java Configuration',
            language: 'java',
            code: `@Configuration
@EnableCaching
public class CacheConfiguration {

    @Bean
    @Primary
    public CacheManager cacheManager() {
        return new JCacheXCacheManager();
    }

    @Bean
    public JCacheXCacheFactory cacheFactory() {
        return new JCacheXCacheFactory();
    }

    // Custom cache configuration
    @Bean("customCache")
    public Cache<String, Object> customCache() {
        CacheConfig<String, Object> config = CacheConfig.<String, Object>builder()
            .maximumSize(1000L)
            .expireAfterWrite(Duration.ofMinutes(30))
            .evictionStrategy(EvictionStrategy.LRU)
            .recordStats(true)
            .build();

        return new DefaultCache<>(config);
    }
}`
        }
    ];

    const monitoringTabs: CodeTab[] = [
        {
            id: 'health',
            label: 'Health Indicators',
            language: 'java',
            code: `@Component
public class CacheHealthIndicator implements HealthIndicator {

    @Autowired
    private JCacheXCacheManager cacheManager;

    @Override
    public Health health() {
        try {
            Collection<String> cacheNames = cacheManager.getCacheNames();
            Health.Builder builder = Health.up();

            builder.withDetail("cacheCount", cacheNames.size());

            for (String cacheName : cacheNames) {
                org.springframework.cache.Cache springCache = cacheManager.getCache(cacheName);
                if (springCache instanceof JCacheXSpringCache) {
                    JCacheXSpringCache jcacheXCache = (JCacheXSpringCache) springCache;
                    CacheStats stats = jcacheXCache.getStats();

                    if (stats != null) {
                        Map<String, Object> cacheDetails = Map.of(
                            "size", jcacheXCache.getNativeCache().size(),
                            "hitRate", Math.round(stats.hitRate() * 100) + "%",
                            "hitCount", stats.hitCount(),
                            "missCount", stats.missCount()
                        );
                        builder.withDetail(cacheName, cacheDetails);
                    }
                }
            }

            return builder.build();
        } catch (Exception e) {
            return Health.down()
                .withDetail("error", e.getMessage())
                .build();
        }
    }
}`
        },
        {
            id: 'metrics',
            label: 'Micrometer Metrics',
            language: 'java',
            code: `@Component
public class CacheMetrics implements MeterBinder {

    @Autowired
    private JCacheXCacheManager cacheManager;

    @Override
    public void bindTo(MeterRegistry registry) {
        for (String cacheName : cacheManager.getCacheNames()) {
            org.springframework.cache.Cache springCache = cacheManager.getCache(cacheName);

            if (springCache instanceof JCacheXSpringCache) {
                bindCacheMetrics(registry, cacheName, (JCacheXSpringCache) springCache);
            }
        }
    }

    private void bindCacheMetrics(MeterRegistry registry, String cacheName,
                                  JCacheXSpringCache cache) {

        Tags tags = Tags.of("cache", cacheName);

        // Cache size
        Gauge.builder("cache.size")
            .tags(tags)
            .register(registry, cache, c -> c.getNativeCache().size());

        // Hit rate
        Gauge.builder("cache.hit_rate")
            .tags(tags)
            .register(registry, cache, c -> {
                CacheStats stats = c.getStats();
                return stats != null ? stats.hitRate() : 0.0;
            });

        // Miss rate
        Gauge.builder("cache.miss_rate")
            .tags(tags)
            .register(registry, cache, c -> {
                CacheStats stats = c.getStats();
                return stats != null ? stats.missRate() : 0.0;
            });
    }
}`
        }
    ];

    const annotations: Feature[] = [
        {
            icon: '🎯',
            title: '@JCacheXCacheable',
            description: 'Cache method results with flexible configuration',
            details: ['Custom TTL', 'Conditional caching', 'Key generation']
        },
        {
            icon: '🗑️',
            title: '@JCacheXCacheEvict',
            description: 'Remove entries from cache after method execution',
            details: ['Single entry eviction', 'Clear all entries', 'Conditional eviction']
        },
        {
            icon: '🔄',
            title: '@JCacheXCachePut',
            description: 'Update cache entries regardless of method outcome',
            details: ['Force cache update', 'Custom value expression', 'Conditional updates']
        },
        {
            icon: '📦',
            title: '@JCacheXCaching',
            description: 'Combine multiple cache operations in one annotation',
            details: ['Multiple cache operations', 'Complex caching scenarios', 'Batch operations']
        }
    ];

    const features: Feature[] = [
        {
            icon: '🚀',
            title: 'Auto-Configuration',
            description: 'Zero-configuration setup with sensible defaults',
            details: ['Automatic cache manager', 'Default cache settings', 'Environment-based config']
        },
        {
            icon: '⚙️',
            title: 'Flexible Configuration',
            description: 'Comprehensive configuration options via properties',
            details: ['Per-cache settings', 'Global defaults', 'Runtime configuration']
        },
        {
            icon: '📊',
            title: 'Actuator Integration',
            description: 'Built-in health checks and metrics endpoints',
            details: ['Health indicators', 'Cache statistics', 'Management endpoints']
        }
    ];

    const resources: Resource[] = [
        {
            title: 'Getting Started',
            description: 'Basic usage and configuration guide',
            icon: '📖',
            href: '/getting-started',
            badge: 'primary'
        },
        {
            title: 'Examples',
            description: 'Comprehensive examples and use cases',
            icon: '💡',
            href: '/examples',
            badge: 'success'
        },
        {
            title: 'API Documentation',
            description: 'Complete API reference and JavaDoc',
            icon: '📚',
            href: 'https://javadoc.io/doc/io.github.dhruv1110/jcachex-spring',
            badge: 'info'
        }
    ];

    return (
        <div className="spring-guide-page">
            <MetaTags seo={seoData} />

            {/* Header */}
            <Section background="gradient" padding="lg" centered>
                <div className="spring-header">
                    <h1 className="spring-title">Spring Boot Integration</h1>
                    <p className="spring-subtitle">
                        Complete guide to integrating JCacheX with Spring Boot applications.
                        From zero to production-ready caching in minutes.
                    </p>
                </div>
            </Section>

            {/* Why JCacheX + Spring Boot */}
            <Section padding="lg">
                <div className="intro-section">
                    <h2 className="section-title">Why JCacheX + Spring Boot?</h2>
                    <p className="section-description">
                        Spring Boot provides excellent caching abstractions, but most cache providers are either
                        too simple for production or too complex to configure. JCacheX bridges this gap with
                        enterprise-grade features and zero-configuration setup.
                    </p>

                    <Grid columns={3} gap="lg">
                        <FeatureCard
                            icon="🚀"
                            title="Zero Configuration"
                            description="Works out of the box with sensible defaults"
                            details={['Auto-detection', 'Smart defaults', 'No XML configuration']}
                        />
                        <FeatureCard
                            icon="📊"
                            title="Production Ready"
                            description="Built-in monitoring and management"
                            details={['Health checks', 'Metrics export', 'JMX support']}
                        />
                        <FeatureCard
                            icon="⚡"
                            title="High Performance"
                            description="Optimized for Spring Boot workloads"
                            details={['Async support', 'Thread-safe', 'Low latency']}
                        />
                    </Grid>
                </div>
            </Section>

            {/* Step-by-Step Setup */}
            <Section background="dark" padding="lg">
                <div className="setup-guide">
                    <h2 className="section-title">📋 Step-by-Step Setup</h2>
                    <p className="section-description">
                        Follow these steps to add enterprise-grade caching to your Spring Boot application.
                        Each step builds on the previous one with clear explanations.
                    </p>

                    <div className="setup-steps">
                        <div className="step">
                            <div className="step-header">
                                <span className="step-number">1</span>
                                <h3 className="step-title">Add JCacheX Spring Boot Starter</h3>
                            </div>
                            <div className="step-content">
                                <p>
                                    The Spring Boot starter automatically configures JCacheX and integrates
                                    it with Spring's caching abstraction. No additional configuration needed!
                                </p>
                                <CodeTabs tabs={[
                                    {
                                        id: 'maven-setup',
                                        label: 'Maven',
                                        language: 'xml',
                                        code: `<dependencies>
    <!-- JCacheX Spring Boot Starter -->
    <dependency>
        <groupId>io.github.dhruv1110</groupId>
        <artifactId>jcachex-spring-boot-starter</artifactId>
        <version>${version}</version>
    </dependency>

    <!-- Spring Boot Web (if building web app) -->
    <dependency>
        <groupId>org.springframework.boot</groupId>
        <artifactId>spring-boot-starter-web</artifactId>
    </dependency>

    <!-- Spring Boot Actuator (for monitoring) -->
    <dependency>
        <groupId>org.springframework.boot</groupId>
        <artifactId>spring-boot-starter-actuator</artifactId>
    </dependency>
</dependencies>`
                                    },
                                    {
                                        id: 'gradle-setup',
                                        label: 'Gradle',
                                        language: 'groovy',
                                        code: `dependencies {
    // JCacheX Spring Boot Starter
    implementation 'io.github.dhruv1110:jcachex-spring-boot-starter:${version}'

    // Spring Boot Web (if building web app)
    implementation 'org.springframework.boot:spring-boot-starter-web'

    // Spring Boot Actuator (for monitoring)
    implementation 'org.springframework.boot:spring-boot-starter-actuator'
}`
                                    }
                                ]} />
                                <div className="step-explanation">
                                    <h4>💡 What you get with the starter:</h4>
                                    <ul>
                                        <li><strong>Auto-configuration</strong>: JCacheX is automatically configured and ready to use</li>
                                        <li><strong>Spring integration</strong>: Works seamlessly with @Cacheable, @CacheEvict, etc.</li>
                                        <li><strong>Health checks</strong>: Automatic health indicators for monitoring</li>
                                        <li><strong>Metrics</strong>: Cache statistics exposed to Micrometer/Actuator</li>
                                    </ul>
                                </div>
                            </div>
                        </div>

                        <div className="step">
                            <div className="step-header">
                                <span className="step-number">2</span>
                                <h3 className="step-title">Enable Caching in Your Application</h3>
                            </div>
                            <div className="step-content">
                                <p>
                                    Add @EnableCaching to your main application class to activate Spring's caching features.
                                    JCacheX will automatically be used as the cache provider.
                                </p>
                                <CodeTabs tabs={[
                                    {
                                        id: 'enable-caching',
                                        label: 'Application Class',
                                        language: 'java',
                                        code: `package com.example.demo;

import org.springframework.boot.SpringApplication;
import org.springframework.boot.autoconfigure.SpringBootApplication;
import org.springframework.cache.annotation.EnableCaching;

@SpringBootApplication
@EnableCaching  // This activates Spring's caching support
public class DemoApplication {

    public static void main(String[] args) {
        SpringApplication.run(DemoApplication.class, args);
    }
}

// That's it! JCacheX is now active and ready to use`
                                    }
                                ]} />
                                <div className="step-explanation">
                                    <h4>🔍 What @EnableCaching does:</h4>
                                    <ul>
                                        <li><strong>Activates annotations</strong>: @Cacheable, @CacheEvict, @CachePut now work</li>
                                        <li><strong>Proxy creation</strong>: Spring creates proxies for cached methods</li>
                                        <li><strong>Cache manager setup</strong>: JCacheX cache manager is automatically configured</li>
                                    </ul>
                                </div>
                            </div>
                        </div>

                        <div className="step">
                            <div className="step-header">
                                <span className="step-number">3</span>
                                <h3 className="step-title">Add Caching to Your Services</h3>
                            </div>
                            <div className="step-content">
                                <p>
                                    Now you can add caching to any method using Spring's annotations.
                                    Let's start with a simple example that every developer can understand.
                                </p>
                                <CodeTabs tabs={[
                                    {
                                        id: 'service-caching',
                                        label: 'User Service with Caching',
                                        language: 'java',
                                        code: `@Service
@Transactional
public class UserService {

    private static final Logger log = LoggerFactory.getLogger(UserService.class);
    private final UserRepository userRepository;

    public UserService(UserRepository userRepository) {
        this.userRepository = userRepository;
    }

    // Cache user lookups for 30 minutes
    @Cacheable(value = "users", key = "#userId")
    public User findById(Long userId) {
        log.info("Loading user from database: {}", userId);

        return userRepository.findById(userId)
            .orElseThrow(() -> new UserNotFoundException("User not found: " + userId));
    }

    // Cache expensive search operations for 15 minutes
    @Cacheable(value = "userSearches", key = "#query.toLowerCase()")
    public List<User> searchUsers(String query) {
        log.info("Executing user search: {}", query);

        // Simulate expensive database operation
        return userRepository.findByNameContainingIgnoreCase(query);
    }

    // Remove user from cache when updated
    @CacheEvict(value = "users", key = "#user.id")
    public User updateUser(User user) {
        log.info("Updating user and evicting from cache: {}", user.getId());
        return userRepository.save(user);
    }

    // Clear all user caches when doing bulk operations
    @CacheEvict(value = {"users", "userSearches"}, allEntries = true)
    public void deleteAllUsers() {
        log.info("Deleting all users and clearing caches");
        userRepository.deleteAll();
    }

    // Update cache instead of evicting (useful for frequently accessed data)
    @CachePut(value = "users", key = "#result.id")
    public User createUser(CreateUserRequest request) {
        User user = new User(request.getName(), request.getEmail());
        User saved = userRepository.save(user);
        log.info("Created and cached new user: {}", saved.getId());
        return saved;
    }
}`
                                    }
                                ]} />
                                <div className="step-explanation">
                                    <h4>🎯 Annotation Explained:</h4>
                                    <ul>
                                        <li><strong>@Cacheable</strong>: Stores method result in cache, returns cached value on subsequent calls</li>
                                        <li><strong>@CacheEvict</strong>: Removes entries from cache when data changes</li>
                                        <li><strong>@CachePut</strong>: Always executes method and updates cache with result</li>
                                        <li><strong>key = "#userId"</strong>: Uses method parameter as cache key</li>
                                        <li><strong>allEntries = true</strong>: Clears entire cache, not just one entry</li>
                                    </ul>
                                </div>
                            </div>
                        </div>

                        <div className="step">
                            <div className="step-header">
                                <span className="step-number">4</span>
                                <h3 className="step-title">Configure Cache Settings (Optional)</h3>
                            </div>
                            <div className="step-content">
                                <p>
                                    JCacheX works great with zero configuration, but you can customize settings
                                    for optimal performance in your specific use case.
                                </p>
                                <CodeTabs tabs={[
                                    {
                                        id: 'application-yml',
                                        label: 'application.yml',
                                        language: 'yaml',
                                        code: `# JCacheX Configuration
jcachex:
  # Enable JCacheX (default: true)
  enabled: true

  # Enable statistics collection (default: true)
  enable-statistics: true

  # Enable JMX management (default: true)
  enable-jmx: true

  # Default cache configuration (applied to all caches)
  default:
    maximum-size: 1000
    expire-after-write-seconds: 1800  # 30 minutes
    expire-after-access-seconds: 900  # 15 minutes
    eviction-strategy: LRU
    record-stats: true

  # Named cache configurations (override defaults)
  caches:
    users:
      maximum-size: 5000
      expire-after-write-seconds: 3600  # 1 hour
      eviction-strategy: LFU
      record-stats: true

    userSearches:
      maximum-size: 1000
      expire-after-write-seconds: 900   # 15 minutes
      eviction-strategy: LRU

    products:
      maximum-size: 10000
      expire-after-write-seconds: 7200  # 2 hours
      eviction-strategy: LRU

# Spring Boot Actuator Configuration
management:
  endpoints:
    web:
      exposure:
        include: health,info,metrics,caches,jcachex
  endpoint:
    health:
      show-details: always
    caches:
      enabled: true`
                                    },
                                    {
                                        id: 'application-properties',
                                        label: 'application.properties',
                                        language: 'properties',
                                        code: `# JCacheX Configuration
jcachex.enabled=true
jcachex.enable-statistics=true
jcachex.enable-jmx=true

# Default cache configuration
jcachex.default.maximum-size=1000
jcachex.default.expire-after-write-seconds=1800
jcachex.default.expire-after-access-seconds=900
jcachex.default.eviction-strategy=LRU
jcachex.default.record-stats=true

# Named cache configurations
jcachex.caches.users.maximum-size=5000
jcachex.caches.users.expire-after-write-seconds=3600
jcachex.caches.users.eviction-strategy=LFU

jcachex.caches.userSearches.maximum-size=1000
jcachex.caches.userSearches.expire-after-write-seconds=900

# Actuator endpoints
management.endpoints.web.exposure.include=health,info,metrics,caches,jcachex
management.endpoint.health.show-details=always
management.endpoint.caches.enabled=true`
                                    }
                                ]} />
                            </div>
                        </div>
                    </div>
                </div>
            </Section>

            {/* Real-World Spring Boot Examples */}
            <Section padding="lg">
                <div className="examples-section">
                    <h2 className="section-title">🏗️ Real-World Spring Boot Examples</h2>
                    <p className="section-description">
                        See how JCacheX solves common Spring Boot performance challenges with
                        production-ready code you can use immediately.
                    </p>

                    <div className="example-categories">
                        <div className="example-category">
                            <h3>📊 REST API with Database Caching</h3>
                            <p>Complete example of a REST controller with optimized database caching:</p>
                            <CodeTabs tabs={[
                                {
                                    id: 'rest-controller',
                                    label: 'Product Controller',
                                    language: 'java',
                                    code: `@RestController
@RequestMapping("/api/products")
@Validated
public class ProductController {

    private final ProductService productService;

    public ProductController(ProductService productService) {
        this.productService = productService;
    }

    @GetMapping("/{id}")
    public ResponseEntity<ProductDto> getProduct(@PathVariable Long id) {
        Product product = productService.findById(id);
        return ResponseEntity.ok(ProductDto.from(product));
    }

    @GetMapping
    public ResponseEntity<List<ProductDto>> searchProducts(
            @RequestParam String query,
            @RequestParam(defaultValue = "0") int page,
            @RequestParam(defaultValue = "20") int size) {

        List<Product> products = productService.searchProducts(query, page, size);
        List<ProductDto> dtos = products.stream()
            .map(ProductDto::from)
            .collect(Collectors.toList());

        return ResponseEntity.ok(dtos);
    }

    @PostMapping
    public ResponseEntity<ProductDto> createProduct(@Valid @RequestBody CreateProductRequest request) {
        Product product = productService.createProduct(request);
        return ResponseEntity.status(HttpStatus.CREATED)
            .body(ProductDto.from(product));
    }

    @PutMapping("/{id}")
    public ResponseEntity<ProductDto> updateProduct(
            @PathVariable Long id,
            @Valid @RequestBody UpdateProductRequest request) {

        Product product = productService.updateProduct(id, request);
        return ResponseEntity.ok(ProductDto.from(product));
    }

    @DeleteMapping("/{id}")
    public ResponseEntity<Void> deleteProduct(@PathVariable Long id) {
        productService.deleteProduct(id);
        return ResponseEntity.noContent().build();
    }
}

@Service
@Transactional
public class ProductService {

    private static final Logger log = LoggerFactory.getLogger(ProductService.class);
    private final ProductRepository productRepository;

    public ProductService(ProductRepository productRepository) {
        this.productRepository = productRepository;
    }

    // Cache individual products for 2 hours
    @Cacheable(value = "products", key = "#id")
    public Product findById(Long id) {
        log.info("Loading product from database: {}", id);
        return productRepository.findById(id)
            .orElseThrow(() -> new ProductNotFoundException("Product not found: " + id));
    }

    // Cache search results for 30 minutes
    @Cacheable(value = "productSearches",
               key = "#query + '_' + #page + '_' + #size")
    public List<Product> searchProducts(String query, int page, int size) {
        log.info("Executing product search: {} (page: {}, size: {})", query, page, size);

        Pageable pageable = PageRequest.of(page, size);
        return productRepository.findByNameContainingIgnoreCase(query, pageable)
            .getContent();
    }

    // Update cache when creating new product
    @CachePut(value = "products", key = "#result.id")
    public Product createProduct(CreateProductRequest request) {
        Product product = new Product(request.getName(),
                                    request.getDescription(),
                                    request.getPrice());
        Product saved = productRepository.save(product);
        log.info("Created and cached new product: {}", saved.getId());

        // Clear search caches as new product affects search results
        cacheManager.getCache("productSearches").clear();

        return saved;
    }

    // Evict and update cache when product changes
    @CacheEvict(value = "products", key = "#id")
    @CacheEvict(value = "productSearches", allEntries = true)
    public Product updateProduct(Long id, UpdateProductRequest request) {
        Product product = findById(id);  // This will use cache
        product.setName(request.getName());
        product.setDescription(request.getDescription());
        product.setPrice(request.getPrice());

        Product saved = productRepository.save(product);
        log.info("Updated product and evicted from cache: {}", id);

        return saved;
    }

    // Clear all related caches when deleting
    @CacheEvict(value = {"products", "productSearches"}, allEntries = true)
    public void deleteProduct(Long id) {
        productRepository.deleteById(id);
        log.info("Deleted product and cleared caches: {}", id);
    }
}`
                                }
                            ]} />
                        </div>

                        <div className="example-category">
                            <h3>🔐 Security & Session Caching</h3>
                            <p>Optimize authentication and session management with intelligent caching:</p>
                            <CodeTabs tabs={[
                                {
                                    id: 'security-service',
                                    label: 'Authentication Service',
                                    language: 'java',
                                    code: `@Service
public class AuthenticationService {
<<<<<<< HEAD

    private static final Logger log = LoggerFactory.getLogger(AuthenticationService.class);
    private final UserRepository userRepository;
    private final PasswordEncoder passwordEncoder;
    private final JwtTokenProvider tokenProvider;

    public AuthenticationService(UserRepository userRepository,
                               PasswordEncoder passwordEncoder,
                               JwtTokenProvider tokenProvider) {
        this.userRepository = userRepository;
        this.passwordEncoder = passwordEncoder;
        this.tokenProvider = tokenProvider;
    }

    // Cache user details for 15 minutes
    @Cacheable(value = "userDetails", key = "#username")
    public UserDetails loadUserByUsername(String username) {
        log.info("Loading user details from database: {}", username);

        User user = userRepository.findByUsername(username)
            .orElseThrow(() -> new UsernameNotFoundException("User not found: " + username));

        return UserPrincipal.create(user);
    }

    // Cache authentication results for 5 minutes (failed attempts)
    @Cacheable(value = "authAttempts", key = "#username", condition = "#result == false")
    public boolean authenticate(String username, String password) {
        try {
            UserDetails userDetails = loadUserByUsername(username);
            boolean matches = passwordEncoder.matches(password, userDetails.getPassword());

            if (!matches) {
                log.warn("Failed authentication attempt for user: {}", username);
            }

            return matches;
        } catch (UsernameNotFoundException e) {
            log.warn("Authentication failed - user not found: {}", username);
            return false;
        }
    }

    // Cache valid tokens for their lifetime
    @Cacheable(value = "validTokens", key = "#token")
    public boolean isTokenValid(String token) {
        try {
            return tokenProvider.validateToken(token);
        } catch (Exception e) {
            log.debug("Invalid token: {}", e.getMessage());
            return false;
        }
    }

    // Clear caches when user is updated
    @CacheEvict(value = {"userDetails", "authAttempts"}, key = "#username")
    public void invalidateUserCaches(String username) {
        log.info("Cleared authentication caches for user: {}", username);
    }

    // Clear token cache when user logs out
    @CacheEvict(value = "validTokens", key = "#token")
    public void logout(String token) {
        log.info("Token invalidated and removed from cache");
    }
}

@Component
public class SessionCacheService {

=======

    private static final Logger log = LoggerFactory.getLogger(AuthenticationService.class);
    private final UserRepository userRepository;
    private final PasswordEncoder passwordEncoder;
    private final JwtTokenProvider tokenProvider;

    public AuthenticationService(UserRepository userRepository,
                               PasswordEncoder passwordEncoder,
                               JwtTokenProvider tokenProvider) {
        this.userRepository = userRepository;
        this.passwordEncoder = passwordEncoder;
        this.tokenProvider = tokenProvider;
    }

    // Cache user details for 15 minutes
    @Cacheable(value = "userDetails", key = "#username")
    public UserDetails loadUserByUsername(String username) {
        log.info("Loading user details from database: {}", username);

        User user = userRepository.findByUsername(username)
            .orElseThrow(() -> new UsernameNotFoundException("User not found: " + username));

        return UserPrincipal.create(user);
    }

    // Cache authentication results for 5 minutes (failed attempts)
    @Cacheable(value = "authAttempts", key = "#username", condition = "#result == false")
    public boolean authenticate(String username, String password) {
        try {
            UserDetails userDetails = loadUserByUsername(username);
            boolean matches = passwordEncoder.matches(password, userDetails.getPassword());

            if (!matches) {
                log.warn("Failed authentication attempt for user: {}", username);
            }

            return matches;
        } catch (UsernameNotFoundException e) {
            log.warn("Authentication failed - user not found: {}", username);
            return false;
        }
    }

    // Cache valid tokens for their lifetime
    @Cacheable(value = "validTokens", key = "#token")
    public boolean isTokenValid(String token) {
        try {
            return tokenProvider.validateToken(token);
        } catch (Exception e) {
            log.debug("Invalid token: {}", e.getMessage());
            return false;
        }
    }

    // Clear caches when user is updated
    @CacheEvict(value = {"userDetails", "authAttempts"}, key = "#username")
    public void invalidateUserCaches(String username) {
        log.info("Cleared authentication caches for user: {}", username);
    }

    // Clear token cache when user logs out
    @CacheEvict(value = "validTokens", key = "#token")
    public void logout(String token) {
        log.info("Token invalidated and removed from cache");
    }
}

@Component
public class SessionCacheService {

>>>>>>> a2637c9f
    // Cache active sessions for 30 minutes
    @Cacheable(value = "userSessions", key = "#sessionId")
    public UserSession getSession(String sessionId) {
        // Load session from database or external store
        return sessionRepository.findById(sessionId).orElse(null);
    }

    // Update session cache on activity
    @CachePut(value = "userSessions", key = "#sessionId")
    public UserSession updateSessionActivity(String sessionId) {
        UserSession session = getSession(sessionId);
        if (session != null) {
            session.setLastActivity(Instant.now());
            sessionRepository.save(session);
        }
        return session;
    }

    // Remove session from cache on logout
    @CacheEvict(value = "userSessions", key = "#sessionId")
    public void invalidateSession(String sessionId) {
        sessionRepository.deleteById(sessionId);
    }
}`
                                }
                            ]} />
                        </div>
                    </div>
                </div>
            </Section>

            {/* Monitoring & Management */}
            <Section background="dark" padding="lg">
                <div className="monitoring-section">
                    <h2 className="section-title">📊 Monitoring & Management</h2>
                    <p className="section-description">
                        JCacheX provides comprehensive monitoring through Spring Boot Actuator.
                        Monitor cache performance and health in production.
                    </p>

                    <div className="monitoring-examples">
                        <div className="monitoring-category">
                            <h3>Health Checks</h3>
                            <p>Automatic health indicators show cache status:</p>
                            <CodeTabs tabs={[
                                {
                                    id: 'health-endpoint',
                                    label: 'GET /actuator/health',
                                    language: 'json',
                                    code: `{
  "status": "UP",
  "components": {
    "jcachex": {
      "status": "UP",
      "details": {
        "caches": {
          "users": {
            "status": "UP",
            "size": 234,
            "hitRate": 0.89,
            "missRate": 0.11
          },
          "products": {
            "status": "UP",
            "size": 1567,
            "hitRate": 0.76,
            "missRate": 0.24
          }
        }
      }
    }
  }
}`
                                }
                            ]} />
                        </div>

                        <div className="monitoring-category">
                            <h3>Cache Metrics</h3>
                            <p>Detailed performance metrics via Micrometer:</p>
                            <CodeTabs tabs={[
                                {
                                    id: 'metrics-endpoint',
                                    label: 'GET /actuator/metrics/cache.gets',
                                    language: 'json',
                                    code: `{
  "name": "cache.gets",
  "description": "Cache gets",
  "baseUnit": "operations",
  "measurements": [
    {
      "statistic": "COUNT",
      "value": 15420
    }
  ],
  "availableTags": [
    {
      "tag": "cache",
      "values": ["users", "products", "userSearches"]
    },
    {
      "tag": "result",
      "values": ["hit", "miss"]
    }
  ]
}`
                                }
                            ]} />
                        </div>

                        <div className="monitoring-category">
                            <h3>Custom Management Endpoint</h3>
                            <p>Create custom endpoints for cache management:</p>
                            <CodeTabs tabs={[
                                {
                                    id: 'management-controller',
                                    label: 'Cache Management Controller',
                                    language: 'java',
                                    code: `@RestController
@RequestMapping("/actuator/jcachex")
@ConditionalOnProperty(name = "management.endpoint.jcachex.enabled", havingValue = "true")
public class JCacheXManagementController {

    private final CacheManager cacheManager;

    public JCacheXManagementController(CacheManager cacheManager) {
        this.cacheManager = cacheManager;
    }

    @GetMapping
    public Map<String, Object> getCacheOverview() {
        Map<String, Object> overview = new HashMap<>();

        cacheManager.getCacheNames().forEach(cacheName -> {
            Cache cache = cacheManager.getCache(cacheName);
            if (cache instanceof JCacheXCache) {
                JCacheXCache jcacheXCache = (JCacheXCache) cache;
                CacheStats stats = jcacheXCache.getNativeCache().stats();

                Map<String, Object> cacheInfo = new HashMap<>();
                cacheInfo.put("size", jcacheXCache.getNativeCache().size());
                cacheInfo.put("hitCount", stats.hitCount());
                cacheInfo.put("missCount", stats.missCount());
                cacheInfo.put("hitRate", stats.hitRate());
                cacheInfo.put("averageLoadTime", stats.averageLoadTime());
                cacheInfo.put("evictionCount", stats.evictionCount());

                overview.put(cacheName, cacheInfo);
            }
        });

        return overview;
    }

    @PostMapping("/{cacheName}/clear")
    public ResponseEntity<String> clearCache(@PathVariable String cacheName) {
        Cache cache = cacheManager.getCache(cacheName);
        if (cache != null) {
            cache.clear();
            return ResponseEntity.ok("Cache '" + cacheName + "' cleared successfully");
        }
        return ResponseEntity.notFound().build();
    }

    @PostMapping("/clear-all")
    public ResponseEntity<String> clearAllCaches() {
        cacheManager.getCacheNames().forEach(cacheName -> {
            Cache cache = cacheManager.getCache(cacheName);
            if (cache != null) {
                cache.clear();
            }
        });
        return ResponseEntity.ok("All caches cleared successfully");
    }

    @GetMapping("/{cacheName}/stats")
    public ResponseEntity<Map<String, Object>> getCacheStats(@PathVariable String cacheName) {
        Cache cache = cacheManager.getCache(cacheName);
        if (cache instanceof JCacheXCache) {
            JCacheXCache jcacheXCache = (JCacheXCache) cache;
            CacheStats stats = jcacheXCache.getNativeCache().stats();

            Map<String, Object> statsMap = new HashMap<>();
            statsMap.put("hitCount", stats.hitCount());
            statsMap.put("missCount", stats.missCount());
            statsMap.put("hitRate", stats.hitRate());
            statsMap.put("missRate", stats.missRate());
            statsMap.put("loadCount", stats.loadCount());
            statsMap.put("averageLoadTime", stats.averageLoadTime());
            statsMap.put("evictionCount", stats.evictionCount());

            return ResponseEntity.ok(statsMap);
        }
        return ResponseEntity.notFound().build();
    }
}`
                                }
                            ]} />
                        </div>
                    </div>
                </div>
            </Section>

            {/* Best Practices for Spring Boot */}
            <Section padding="lg">
                <div className="best-practices">
                    <h2 className="section-title">🎯 Spring Boot Best Practices</h2>

                    <Grid columns={2} gap="lg">
                        <div className="practices-section">
                            <h3>✅ Spring Boot Specific Do's</h3>
                            <ul className="practices-list">
                                <li><strong>Use profiles for different environments</strong> - Dev/staging/prod configs</li>
                                <li><strong>Enable Actuator endpoints</strong> - Monitor cache health and metrics</li>
                                <li><strong>Use conditional caching</strong> - Cache based on user roles or conditions</li>
                                <li><strong>Implement cache warming</strong> - Pre-populate caches on startup</li>
                                <li><strong>Use async caching</strong> - For non-blocking cache operations</li>
                                <li><strong>Configure proper timeouts</strong> - For distributed scenarios</li>
                                <li><strong>Use SpEL expressions</strong> - For dynamic cache keys and conditions</li>
                            </ul>
                        </div>

                        <div className="practices-section">
                            <h3>❌ Spring Boot Specific Don'ts</h3>
                            <ul className="practices-list">
                                <li><strong>Don't cache in @Transactional methods</strong> - Can cause data consistency issues</li>
                                <li><strong>Don't use caching with @Async</strong> - Proxy issues can occur</li>
                                <li><strong>Don't cache large objects</strong> - Can cause memory pressure</li>
                                <li><strong>Don't forget error handling</strong> - Cache exceptions should be handled</li>
                                <li><strong>Don't cache user-specific data globally</strong> - Security risk</li>
                                <li><strong>Don't cache everything</strong> - Only cache expensive operations</li>
                                <li><strong>Don't ignore cache statistics</strong> - Monitor performance regularly</li>
                            </ul>
                        </div>
                    </Grid>
                </div>
            </Section>

            {/* Production Deployment */}
            <Section background="gradient" padding="lg" centered>
                <div className="deployment-section">
                    <h2 className="deployment-title">🚀 Ready for Production?</h2>
                    <p className="deployment-subtitle">
                        Your Spring Boot application now has enterprise-grade caching!
                        Deploy with confidence using these final tips.
                    </p>

                    <div className="deployment-checklist">
                        <h3>Pre-Production Checklist</h3>
                        <ul>
                            <li>✅ Cache hit rates &gt; 80% for frequently accessed data</li>
                            <li>✅ Memory usage under 70% of allocated heap</li>
                            <li>✅ Health checks passing consistently</li>
                            <li>✅ Metrics being collected and monitored</li>
                            <li>✅ Cache invalidation strategies tested</li>
                            <li>✅ Load testing completed with caching enabled</li>
                        </ul>
                    </div>

                    <div className="next-steps-buttons">
                        <a href="/examples" className="btn btn-primary">
                            More Examples
                        </a>
                        <a href="/faq" className="btn btn-secondary">
                            Common Questions
                        </a>
                        <a href="https://github.com/dhruv1110/JCacheX/tree/main/examples/springboot" className="btn btn-secondary">
                            Complete Example on GitHub
                        </a>
                    </div>
                </div>
            </Section>
        </div>
    );
};

export default SpringGuide;<|MERGE_RESOLUTION|>--- conflicted
+++ resolved
@@ -1,9 +1,5 @@
 import React from 'react';
-<<<<<<< HEAD
-import { useVersion, useTabState } from '../hooks';
-=======
 import { useVersion, useTabState, useSEO } from '../hooks';
->>>>>>> a2637c9f
 import { SPRING_USAGE } from '../constants';
 import { Section, Grid, FeatureCard, InstallationGuide, Badge } from './common';
 import { MetaTags } from './SEO';
@@ -14,19 +10,8 @@
 const SpringGuide: React.FC = () => {
     const { version } = useVersion();
     const { activeTab, setActiveTab } = useTabState('maven');
-<<<<<<< HEAD
-
-    // Default SEO data for Spring guide
-    const seoData = {
-        title: 'Spring Boot Integration Guide - JCacheX',
-        description: 'Complete guide to integrating JCacheX with Spring Boot applications. Auto-configuration, annotations, health checks, and monitoring.',
-        keywords: ['Spring Boot cache', 'JCacheX Spring', 'Spring cache integration', 'Spring Boot starter', 'cache annotations'],
-        canonical: 'https://dhruv1110.github.io/jcachex/spring'
-    };
-=======
     const { getCurrentPageSEO } = useSEO();
     const seoData = getCurrentPageSEO();
->>>>>>> a2637c9f
 
     const setupTabs: CodeTab[] = [
         {
@@ -957,7 +942,6 @@
                                     language: 'java',
                                     code: `@Service
 public class AuthenticationService {
-<<<<<<< HEAD
 
     private static final Logger log = LoggerFactory.getLogger(AuthenticationService.class);
     private final UserRepository userRepository;
@@ -1028,78 +1012,6 @@
 @Component
 public class SessionCacheService {
 
-=======
-
-    private static final Logger log = LoggerFactory.getLogger(AuthenticationService.class);
-    private final UserRepository userRepository;
-    private final PasswordEncoder passwordEncoder;
-    private final JwtTokenProvider tokenProvider;
-
-    public AuthenticationService(UserRepository userRepository,
-                               PasswordEncoder passwordEncoder,
-                               JwtTokenProvider tokenProvider) {
-        this.userRepository = userRepository;
-        this.passwordEncoder = passwordEncoder;
-        this.tokenProvider = tokenProvider;
-    }
-
-    // Cache user details for 15 minutes
-    @Cacheable(value = "userDetails", key = "#username")
-    public UserDetails loadUserByUsername(String username) {
-        log.info("Loading user details from database: {}", username);
-
-        User user = userRepository.findByUsername(username)
-            .orElseThrow(() -> new UsernameNotFoundException("User not found: " + username));
-
-        return UserPrincipal.create(user);
-    }
-
-    // Cache authentication results for 5 minutes (failed attempts)
-    @Cacheable(value = "authAttempts", key = "#username", condition = "#result == false")
-    public boolean authenticate(String username, String password) {
-        try {
-            UserDetails userDetails = loadUserByUsername(username);
-            boolean matches = passwordEncoder.matches(password, userDetails.getPassword());
-
-            if (!matches) {
-                log.warn("Failed authentication attempt for user: {}", username);
-            }
-
-            return matches;
-        } catch (UsernameNotFoundException e) {
-            log.warn("Authentication failed - user not found: {}", username);
-            return false;
-        }
-    }
-
-    // Cache valid tokens for their lifetime
-    @Cacheable(value = "validTokens", key = "#token")
-    public boolean isTokenValid(String token) {
-        try {
-            return tokenProvider.validateToken(token);
-        } catch (Exception e) {
-            log.debug("Invalid token: {}", e.getMessage());
-            return false;
-        }
-    }
-
-    // Clear caches when user is updated
-    @CacheEvict(value = {"userDetails", "authAttempts"}, key = "#username")
-    public void invalidateUserCaches(String username) {
-        log.info("Cleared authentication caches for user: {}", username);
-    }
-
-    // Clear token cache when user logs out
-    @CacheEvict(value = "validTokens", key = "#token")
-    public void logout(String token) {
-        log.info("Token invalidated and removed from cache");
-    }
-}
-
-@Component
-public class SessionCacheService {
-
->>>>>>> a2637c9f
     // Cache active sessions for 30 minutes
     @Cacheable(value = "userSessions", key = "#sessionId")
     public UserSession getSession(String sessionId) {
