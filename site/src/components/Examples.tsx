--- conflicted
+++ resolved
@@ -1,8 +1,5 @@
 import React, { useState } from 'react';
-<<<<<<< HEAD
-=======
 import { useSEO } from '../hooks';
->>>>>>> a2637c9f
 import { Section, Grid, FeatureCard, Badge } from './common';
 import { MetaTags } from './SEO';
 import CodeTabs from './CodeTabs';
@@ -296,7 +293,6 @@
     )
     public Optional<User> findUserByEmail(String email) {
         return userRepository.findByEmailIgnoreCase(email);
-<<<<<<< HEAD
     }
 
     // Conditional caching based on method parameters
@@ -320,31 +316,6 @@
         return userRepository.save(user);
     }
 
-=======
-    }
-
-    // Conditional caching based on method parameters
-    @JCacheXCacheable(
-        cacheName = "activeUsers",
-        condition = "#includeInactive == false",
-        expireAfterWrite = 10,
-        expireAfterWriteUnit = TimeUnit.MINUTES
-    )
-    public List<User> findUsers(boolean includeInactive) {
-        return includeInactive ?
-            userRepository.findAll() :
-            userRepository.findByActiveTrue();
-    }
-
-    // Cache eviction on data modification
-    @JCacheXCacheEvict(cacheName = "users")
-    @JCacheXCacheEvict(cacheName = "usersByEmail", key = "#user.email.toLowerCase()")
-    @Transactional
-    public User updateUser(User user) {
-        return userRepository.save(user);
-    }
-
->>>>>>> a2637c9f
     // Multiple cache eviction
     @JCacheXCacheEvict(cacheName = "users")
     @JCacheXCacheEvict(cacheName = "usersByEmail")
@@ -400,7 +371,6 @@
 
     public ApiResponse fetchData(String endpoint, Map<String, String> parameters) {
         String cacheKey = buildCacheKey(endpoint, parameters);
-<<<<<<< HEAD
 
         // Try primary cache first
         ApiResponse cached = responseCache.get(cacheKey);
@@ -473,80 +443,6 @@
             }
         }
 
-=======
-
-        // Try primary cache first
-        ApiResponse cached = responseCache.get(cacheKey);
-        if (cached != null) {
-            return cached;
-        }
-
-        try {
-            // Make external API call
-            String url = buildUrl(endpoint, parameters);
-            ApiResponse response = restTemplate.getForObject(url, ApiResponse.class);
-
-            if (response != null && response.isSuccessful()) {
-                // Cache successful responses
-                responseCache.put(cacheKey, response);
-                staleCache.put(cacheKey, response); // Also store in stale cache
-                return response;
-            }
-
-        } catch (RestClientException e) {
-            // API call failed - try stale cache as fallback
-            ApiResponse stale = staleCache.get(cacheKey);
-            if (stale != null) {
-                // Return stale data with warning
-                return stale.withStaleWarning();
-            }
-
-            throw new ExternalApiException("API call failed and no cached data available", e);
-        }
-
-        throw new ExternalApiException("API returned unsuccessful response");
-    }
-
-    // Bulk API calls with intelligent caching
-    public List<ApiResponse> fetchMultiple(List<String> endpoints) {
-        Map<String, ApiResponse> results = new HashMap<>();
-        List<String> uncachedEndpoints = new ArrayList<>();
-
-        // Check cache for all endpoints
-        for (String endpoint : endpoints) {
-            String cacheKey = buildCacheKey(endpoint, Collections.emptyMap());
-            ApiResponse cached = responseCache.get(cacheKey);
-
-            if (cached != null) {
-                results.put(endpoint, cached);
-            } else {
-                uncachedEndpoints.add(endpoint);
-            }
-        }
-
-        // Batch fetch uncached endpoints
-        if (!uncachedEndpoints.isEmpty()) {
-            try {
-                List<ApiResponse> responses = batchApiCall(uncachedEndpoints);
-                for (int i = 0; i < uncachedEndpoints.size(); i++) {
-                    String endpoint = uncachedEndpoints.get(i);
-                    ApiResponse response = responses.get(i);
-
-                    if (response.isSuccessful()) {
-                        String cacheKey = buildCacheKey(endpoint, Collections.emptyMap());
-                        responseCache.put(cacheKey, response);
-                        staleCache.put(cacheKey, response);
-                    }
-
-                    results.put(endpoint, response);
-                }
-            } catch (RestClientException e) {
-                // Handle batch failure
-                throw new ExternalApiException("Batch API call failed", e);
-            }
-        }
-
->>>>>>> a2637c9f
         return endpoints.stream()
             .map(results::get)
             .collect(Collectors.toList());
@@ -744,22 +640,10 @@
 ];
 
 const ExamplesPage: React.FC = () => {
-<<<<<<< HEAD
-    const [activeSection, setActiveSection] = useState<string>('basic');
-
-    // Default SEO data for examples page
-    const seoData = {
-        title: 'JCacheX Examples and Code Samples',
-        description: 'Comprehensive examples and code samples for JCacheX. Learn async operations, Spring Boot integration, distributed caching, and advanced patterns.',
-        keywords: ['JCacheX examples', 'cache examples', 'Java cache tutorial', 'Spring cache examples', 'async cache'],
-        canonical: 'https://dhruv1110.github.io/jcachex/examples'
-    };
-=======
     const { getCurrentPageSEO } = useSEO();
     const seoData = getCurrentPageSEO();
 
     const [activeSection, setActiveSection] = useState<string>('basic');
->>>>>>> a2637c9f
 
     const sections = [
         { id: 'basic', label: 'Core Implementation', description: 'Fundamental caching patterns' },
